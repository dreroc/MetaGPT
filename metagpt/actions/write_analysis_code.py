# -*- encoding: utf-8 -*-
"""
@Date    :   2023/11/20 13:19:39
@Author  :   orange-crow
@File    :   write_code_v2.py
"""
import json
from typing import Dict, List, Union

from metagpt.actions import Action
from metagpt.prompts.ml_engineer import (
    TOOL_RECOMMENDATION_PROMPT,
    SELECT_FUNCTION_TOOLS,
    CODE_GENERATOR_WITH_TOOLS,
    TOO_ORGANIZATION_PROMPT,
    ML_SPECIFIC_PROMPT,
    ML_MODULE_MAP,
    TOOL_OUTPUT_DESC,
)
from metagpt.schema import Message, Plan
from metagpt.tools.functions import registry
from metagpt.utils.common import create_func_config


class BaseWriteAnalysisCode(Action):
    async def run(
        self, context: List[Message], plan: Plan = None, task_guide: str = ""
    ) -> str:
        """Run of a code writing action, used in data analysis or modeling

        Args:
            context (List[Message]): Action output history, source action denoted by Message.cause_by
            plan (Plan, optional): Overall plan. Defaults to None.
            task_guide (str, optional): suggested step breakdown for the current task. Defaults to "".

        Returns:
            str: The code string.
        """


class WriteCodeByGenerate(BaseWriteAnalysisCode):
    """Write code fully by generation"""
    DEFAULT_SYSTEM_MSG = """You are Code Interpreter, a world-class programmer that can complete any goal by executing code. Strictly follow the plan and generate code step by step. Each step of the code will be executed on the user's machine, and the user will provide the code execution results to you.**Notice: Use !pip install in a standalone block to install missing packages.**""" # prompt reference: https://github.com/KillianLucas/open-interpreter/blob/v0.1.4/interpreter/system_message.txt
    REUSE_CODE_INSTRUCTION = """ATTENTION: DONT include codes from previous tasks in your current code block, include new codes only, DONT repeat codes!"""

    def __init__(self, name: str = "", context=None, llm=None) -> str:
        super().__init__(name, context, llm)

<<<<<<< HEAD
    def process_msg(self, prompt: Union[str, List[Dict], Message, List[Message]], system_msg: str = None):
        default_system_msg = system_msg or self.DEFAULT_SYSTEM_MSG
=======
    def process_msg(
        self,
        prompt: Union[str, List[Dict], Message, List[Message]],
        system_msg: str = None,
    ):
        default_system_msg = """You are Open Interpreter, a world-class programmer that can complete any goal by executing code. Strictly follow the plan and generate code step by step. Each step of the code will be executed on the user's machine, and the user will provide the code execution results to you.**Notice: The code for the next step depends on the code for the previous step.**"""
>>>>>>> 725dac25
        # 全部转成list
        if not isinstance(prompt, list):
            prompt = [prompt]
        assert isinstance(prompt, list)
        # 转成list[dict]
        messages = []
        for p in prompt:
            if isinstance(p, str):
                messages.append({"role": "user", "content": p})
            elif isinstance(p, dict):
                messages.append(p)
            elif isinstance(p, Message):
                if isinstance(p.content, str):
                    messages.append(p.to_dict())
                elif isinstance(p.content, dict) and "code" in p.content:
                    messages.append(p.content["code"])

        # 添加默认的提示词
        if (
            default_system_msg not in messages[0]["content"]
            and messages[0]["role"] != "system"
        ):
            messages.insert(0, {"role": "system", "content": default_system_msg})
        elif (
            default_system_msg not in messages[0]["content"]
            and messages[0]["role"] == "system"
        ):
            messages[0] = {
                "role": "system",
                "content": messages[0]["content"] + default_system_msg,
            }
        return messages

    async def run(
        self,
        context: [List[Message]],
        plan: Plan = None,
        task_guide: str = "",
        system_msg: str = None,
        **kwargs,
    ) -> str:
        context.append(Message(content=self.REUSE_CODE_INSTRUCTION, role="user"))
        prompt = self.process_msg(context, system_msg)
        code_content = await self.llm.aask_code(prompt, **kwargs)
        return code_content["code"]


class WriteCodeWithTools(BaseWriteAnalysisCode):
    """Write code with help of local available tools. Choose tools first, then generate code to use the tools"""

    @staticmethod
    def _parse_recommend_tools(module: str, recommend_tools: list) -> str:
        """
        Converts recommended tools to a JSON string and checks tool availability in the registry.

        Args:
            module (str): The module name for querying tools in the registry.
            recommend_tools (list): A list of lists of recommended tools for each step.

        Returns:
            str: A JSON string with available tools and their schemas for each step.
        """
        valid_tools = {}
        available_tools = registry.get_all_by_module(module).keys()
        for index, tools in enumerate(recommend_tools):
            key = f"Step {index + 1}"
            tools = [tool for tool in tools if tool in available_tools]
            valid_tools[key] = registry.get_schemas(module, tools)
        return json.dumps(valid_tools)

    async def _tool_recommendation(
        self, task: str, data_desc: str, code_steps: str, available_tools: list
    ) -> list:
        """
        Recommend tools for each step of the specified task

        Args:
            task (str): the task description
            data_desc (str): the description of the dataset for the task
            code_steps (str): the code steps to generate the full code for the task
            available_tools (list): the available tools for the task

        Returns:
            list: recommended tools for each step of the specified task
        """
        prompt = TOOL_RECOMMENDATION_PROMPT.format(
            task=task,
            data_desc=data_desc,
            code_steps=code_steps,
            available_tools=available_tools,
        )
        tool_config = create_func_config(SELECT_FUNCTION_TOOLS)
        rsp = await self.llm.aask_code(prompt, **tool_config)
        recommend_tools = rsp["recommend_tools"]
        return recommend_tools

    async def run(
        self,
        context: List[Message],
        plan: Plan = None,
        task_guide: str = "",
        data_desc: str = "",
    ) -> str:
        task_type = plan.current_task.task_type
        task = plan.current_task.instruction
        available_tools = registry.get_all_schema_by_module(task_type)
        available_tools = [
            {k: tool[k] for k in ["name", "description"] if k in tool}
            for tool in available_tools
        ]
        task_guide = "\n".join(
            [f"Step {step.strip()}" for step in task_guide.split("\n")]
        )

        recommend_tools = await self._tool_recommendation(
            task, task_guide, available_tools
        )
        recommend_tools = self._parse_recommend_tools(task_type, recommend_tools)

        special_prompt = ML_SPECIFIC_PROMPT.get(task_type, "")
        module_name = ML_MODULE_MAP[task_type]
        output_desc = TOOL_OUTPUT_DESC.get(task_type, "")
        all_tasks = ""
        completed_code = ""

        for i, task in enumerate(plan.tasks):
            stats = "DONE" if task.is_finished else "TODO"
            all_tasks += f"Subtask {task.task_id}: {task.instruction}({stats})\n"

        for task in plan.tasks:
            if task.code:
                completed_code += task.code + "\n"

        prompt = TOO_ORGANIZATION_PROMPT.format(
            all_tasks=all_tasks,
            completed_code=completed_code,
            data_desc=data_desc,
            special_prompt=special_prompt,
            code_steps=task_guide,
            module_name=module_name,
            output_desc=output_desc,
            available_tools=recommend_tools,
        )
        tool_config = create_func_config(CODE_GENERATOR_WITH_TOOLS)
        rsp = await self.llm.aask_code(prompt, **tool_config)
        return rsp["code"]<|MERGE_RESOLUTION|>--- conflicted
+++ resolved
@@ -46,17 +46,8 @@
     def __init__(self, name: str = "", context=None, llm=None) -> str:
         super().__init__(name, context, llm)
 
-<<<<<<< HEAD
     def process_msg(self, prompt: Union[str, List[Dict], Message, List[Message]], system_msg: str = None):
         default_system_msg = system_msg or self.DEFAULT_SYSTEM_MSG
-=======
-    def process_msg(
-        self,
-        prompt: Union[str, List[Dict], Message, List[Message]],
-        system_msg: str = None,
-    ):
-        default_system_msg = """You are Open Interpreter, a world-class programmer that can complete any goal by executing code. Strictly follow the plan and generate code step by step. Each step of the code will be executed on the user's machine, and the user will provide the code execution results to you.**Notice: The code for the next step depends on the code for the previous step.**"""
->>>>>>> 725dac25
         # 全部转成list
         if not isinstance(prompt, list):
             prompt = [prompt]
