--- conflicted
+++ resolved
@@ -12,11 +12,8 @@
 """
 import anthropic
 import tiktoken
-from openai.types import CompletionUsage
-from openai.types.chat import ChatCompletionChunk
 
 from metagpt.logs import logger
-from metagpt.utils.ahttp_client import apost
 
 TOKEN_COSTS = {
     "anthropic/claude-3.5-sonnet": {"prompt": 0.003, "completion": 0.015},
@@ -42,11 +39,6 @@
     "gpt-4-vision-preview": {"prompt": 0.01, "completion": 0.03},  # TODO add extra image price calculator
     "gpt-4-1106-vision-preview": {"prompt": 0.01, "completion": 0.03},
     "gpt-4o": {"prompt": 0.005, "completion": 0.015},
-<<<<<<< HEAD
-    "gpt-4o-2024-05-13": {"prompt": 0.005, "completion": 0.015},
-    "gpt-4o-mini": {"prompt": 0.00015, "completion": 0.0006},
-    "gpt-4o-mini-2024-07-18": {"prompt": 0.00015, "completion": 0.0006},
-=======
     "gpt-4o-mini": {"prompt": 0.00015, "completion": 0.0006},
     "gpt-4o-mini-2024-07-18": {"prompt": 0.00015, "completion": 0.0006},
     "gpt-4o-2024-05-13": {"prompt": 0.005, "completion": 0.015},
@@ -55,7 +47,6 @@
     "o1-preview-2024-09-12": {"prompt": 0.015, "completion": 0.06},
     "o1-mini": {"prompt": 0.003, "completion": 0.012},
     "o1-mini-2024-09-12": {"prompt": 0.003, "completion": 0.012},
->>>>>>> 07d4be2d
     "text-embedding-ada-002": {"prompt": 0.0004, "completion": 0.0},
     "glm-3-turbo": {"prompt": 0.0007, "completion": 0.0007},  # 128k version, prompt + completion tokens=0.005￥/k-tokens
     "glm-4": {"prompt": 0.014, "completion": 0.014},  # 128k version, prompt + completion tokens=0.1￥/k-tokens
@@ -83,20 +74,15 @@
     "claude-3-haiku-20240307": {"prompt": 0.00025, "completion": 0.00125},
     "yi-34b-chat-0205": {"prompt": 0.0003, "completion": 0.0003},
     "yi-34b-chat-200k": {"prompt": 0.0017, "completion": 0.0017},
-<<<<<<< HEAD
     "openai/gpt-4": {"prompt": 0.03, "completion": 0.06},  # start, for openrouter
     "openai/gpt-4-turbo": {"prompt": 0.01, "completion": 0.03},
     "openai/gpt-4o": {"prompt": 0.005, "completion": 0.015},
     "openai/gpt-4o-2024-05-13": {"prompt": 0.005, "completion": 0.015},
     "openai/gpt-4o-mini": {"prompt": 0.00015, "completion": 0.0006},
     "openai/gpt-4o-mini-2024-07-18": {"prompt": 0.00015, "completion": 0.0006},
-    "google/gemini-pro-1.5": {"prompt": 0.0025, "completion": 0.0075},
     "google/gemini-flash-1.5": {"prompt": 0.00025, "completion": 0.00075},
     "deepseek/deepseek-coder": {"prompt": 0.00014, "completion": 0.00028},
     "deepseek/deepseek-chat": {"prompt": 0.00014, "completion": 0.00028},  # end, for openrouter
-    "deepseek-chat": {"prompt": 0.00014, "completion": 0.00028},
-    "deepseek-coder": {"prompt": 0.00014, "completion": 0.00028},
-=======
     "yi-large": {"prompt": 0.0028, "completion": 0.0028},
     "microsoft/wizardlm-2-8x22b": {"prompt": 0.00108, "completion": 0.00108},  # for openrouter, start
     "meta-llama/llama-3-70b-instruct": {"prompt": 0.008, "completion": 0.008},
@@ -106,7 +92,6 @@
     "openai/o1-preview": {"prompt": 0.015, "completion": 0.06},
     "openai/o1-mini": {"prompt": 0.003, "completion": 0.012},
     "anthropic/claude-3-opus": {"prompt": 0.015, "completion": 0.075},
-    "anthropic/claude-3.5-sonnet": {"prompt": 0.003, "completion": 0.015},
     "google/gemini-pro-1.5": {"prompt": 0.0025, "completion": 0.0075},  # for openrouter, end
     "deepseek-chat": {"prompt": 0.00014, "completion": 0.00028},
     "deepseek-coder": {"prompt": 0.00014, "completion": 0.00028},
@@ -119,7 +104,6 @@
     "doubao-pro-128k-240515": {"prompt": 0.0007, "completion": 0.0013},
     "llama3-70b-llama3-70b-instruct": {"prompt": 0.0, "completion": 0.0},
     "llama3-8b-llama3-8b-instruct": {"prompt": 0.0, "completion": 0.0},
->>>>>>> 07d4be2d
 }
 
 
@@ -248,12 +232,6 @@
 
 # https://platform.openai.com/docs/models/gpt-4-and-gpt-4-turbo
 TOKEN_MAX = {
-<<<<<<< HEAD
-    "gpt-4o-2024-05-13": 128000,
-    "gpt-4o": 128000,
-    "gpt-4o-mini": 128000,
-    "gpt-4o-mini-2024-07-18": 128000,
-=======
     "o1-preview": 128000,
     "o1-preview-2024-09-12": 128000,
     "o1-mini": 128000,
@@ -264,14 +242,12 @@
     "gpt-4o-mini-2024-07-18": 128000,
     "gpt-4o-mini": 128000,
     "gpt-4-turbo-2024-04-09": 128000,
->>>>>>> 07d4be2d
     "gpt-4-0125-preview": 128000,
     "gpt-4-turbo-preview": 128000,
     "gpt-4-1106-preview": 128000,
     "gpt-4-turbo": 128000,
     "gpt-4-vision-preview": 128000,
     "gpt-4-1106-vision-preview": 128000,
-    "gpt-4-turbo": 128000,
     "gpt-4": 8192,
     "gpt-4-0613": 8192,
     "gpt-4-32k": 32768,
@@ -306,22 +282,18 @@
     "claude-3-haiku-20240307": 200000,
     "yi-34b-chat-0205": 4000,
     "yi-34b-chat-200k": 200000,
-<<<<<<< HEAD
     "openai/gpt-4": 8192,  # start, for openrouter
     "openai/gpt-4-turbo": 128000,
     "openai/gpt-4o": 128000,
     "openai/gpt-4o-2024-05-13": 128000,
     "openai/gpt-4o-mini": 128000,
     "openai/gpt-4o-mini-2024-07-18": 128000,
-    "anthropic/claude-3.5-sonnet": 200000,
-    "google/gemini-pro-1.5": 2800000,
     "google/gemini-flash-1.5": 2800000,
     "deepseek/deepseek-coder": 128000,
     "deepseek/deepseek-chat": 128000,  # end, for openrouter
     "deepseek-chat": 128000,
     "deepseek-coder": 128000,
     "deepseek-ai/DeepSeek-Coder-V2-Instruct": 32000,  # siliconflow
-=======
     "yi-large": 16385,
     "microsoft/wizardlm-2-8x22b": 65536,
     "meta-llama/llama-3-70b-instruct": 8192,
@@ -333,8 +305,6 @@
     "anthropic/claude-3-opus": 200000,
     "anthropic/claude-3.5-sonnet": 200000,
     "google/gemini-pro-1.5": 4000000,
-    "deepseek-chat": 32768,
-    "deepseek-coder": 16385,
     "doubao-lite-4k-240515": 4000,
     "doubao-lite-32k-240515": 32000,
     "doubao-lite-128k-240515": 128000,
@@ -367,7 +337,6 @@
     "qwen-7b-chat": 32000,
     "qwen-1.8b-longcontext-chat": 32000,
     "qwen-1.8b-chat": 8000,
->>>>>>> 07d4be2d
 }
 
 # For Amazon Bedrock US region
@@ -427,7 +396,7 @@
 }
 
 
-def count_input_tokens(messages, model="gpt-3.5-turbo-0125"):
+def count_message_tokens(messages, model="gpt-3.5-turbo-0125"):
     """Return the number of tokens used by a list of messages."""
     if "claude" in model:
         # rough estimation for models newer than claude-2.1
@@ -461,12 +430,6 @@
         "gpt-4-turbo",
         "gpt-4-vision-preview",
         "gpt-4-1106-vision-preview",
-<<<<<<< HEAD
-        "gpt-4o-2024-05-13",
-        "gpt-4o",
-        "gpt-4o-mini",
-        "gpt-4o-mini-2024-07-18",
-=======
         "gpt-4o",
         "gpt-4o-2024-05-13",
         "gpt-4o-2024-08-06",
@@ -476,7 +439,6 @@
         "o1-preview-2024-09-12",
         "o1-mini",
         "o1-mini-2024-09-12",
->>>>>>> 07d4be2d
     }:
         tokens_per_message = 3  # # every reply is primed with <|start|>assistant<|message|>
         tokens_per_name = 1
@@ -485,10 +447,10 @@
         tokens_per_name = -1  # if there's a name, the role is omitted
     elif "gpt-3.5-turbo" == model:
         logger.info("Warning: gpt-3.5-turbo may update over time. Returning num tokens assuming gpt-3.5-turbo-0125.")
-        return count_input_tokens(messages, model="gpt-3.5-turbo-0125")
+        return count_message_tokens(messages, model="gpt-3.5-turbo-0125")
     elif "gpt-4" == model:
         logger.info("Warning: gpt-4 may update over time. Returning num tokens assuming gpt-4-0613.")
-        return count_input_tokens(messages, model="gpt-4-0613")
+        return count_message_tokens(messages, model="gpt-4-0613")
     elif "open-llm-model" == model:
         """
         For self-hosted open_llm api, they include lots of different models. The message tokens calculation is
@@ -554,20 +516,4 @@
     """
     if model not in TOKEN_MAX:
         return default
-<<<<<<< HEAD
-    return TOKEN_MAX[model] - count_message_tokens(messages, model) - 1
-=======
-    return TOKEN_MAX[model] - count_input_tokens(messages) - 1
-
-
-async def get_openrouter_tokens(chunk: ChatCompletionChunk) -> CompletionUsage:
-    """refs to https://openrouter.ai/docs#querying-cost-and-stats"""
-    url = f"https://openrouter.ai/api/v1/generation?id={chunk.id}"
-    resp = await apost(url=url, as_json=True)
-    tokens_prompt = resp.get("tokens_prompt", 0)
-    completion_tokens = resp.get("tokens_completion", 0)
-    usage = CompletionUsage(
-        prompt_tokens=tokens_prompt, completion_tokens=completion_tokens, total_tokens=tokens_prompt + completion_tokens
-    )
-    return usage
->>>>>>> 07d4be2d
+    return TOKEN_MAX[model] - count_message_tokens(messages, model) - 1