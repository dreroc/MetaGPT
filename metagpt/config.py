--- conflicted
+++ resolved
@@ -1,35 +1,20 @@
 #!/usr/bin/env python
 # -*- coding: utf-8 -*-
 """
-<<<<<<< HEAD
 Provide configuration, singleton
 @Modified By: mashenquan, 2023/11/27.
         1. According to Section 2.2.3.11 of RFC 135, add git repository support.
         2. Add the parameter `src_workspace` for the old version project path.
 """
 import datetime
+import json
 import os
 from copy import deepcopy
 from pathlib import Path
-=======
-Provide configuration, singleton.
-@Modified BY: mashenquan, 2023/8/28. Replace the global variable `CONFIG` with `ContextVar`.
-"""
-import datetime
-import json
-import os
-from copy import deepcopy
->>>>>>> 2e19f79f
 from typing import Any
 from uuid import uuid4
-
 import yaml
-
-<<<<<<< HEAD
 from metagpt.const import DEFAULT_WORKSPACE_ROOT, METAGPT_ROOT, OPTIONS
-=======
-from metagpt.const import OPTIONS, PROJECT_ROOT, WORKSPACE_ROOT
->>>>>>> 2e19f79f
 from metagpt.logs import logger
 from metagpt.tools import SearchEngineType, WebBrowserEngineType
 from metagpt.utils.cost_manager import CostManager
@@ -50,11 +35,7 @@
 
 class Config(metaclass=Singleton):
     """
-<<<<<<< HEAD
     Regular usage method:
-=======
-    Usual Usage:
->>>>>>> 2e19f79f
     config = Config("config.yaml")
     secret_key = config.get_key("MY_SECRET_KEY")
     print("Secret key:", secret_key)
@@ -65,21 +46,14 @@
     key_yaml_file = METAGPT_ROOT / "config/key.yaml"
     default_yaml_file = METAGPT_ROOT / "config/config.yaml"
 
-    def __init__(self, yaml_file=default_yaml_file):
+    def __init__(self, yaml_file=default_yaml_file, cost_data=""):
         self._init_with_config_files_and_env(yaml_file)
-<<<<<<< HEAD
-=======
-        self.cost_manager = CostManager(**json.loads(self.COST_MANAGER)) if self.COST_MANAGER else CostManager()
-
->>>>>>> 2e19f79f
+        # The agent needs to be billed per user, so billing information cannot be destroyed when the session ends.
+        self.cost_manager = CostManager(**json.loads(cost_data)) if cost_data else CostManager()
         logger.info("Config loading done.")
         self._update()
 
     def _update(self):
-<<<<<<< HEAD
-        # logger.info("Config loading done.")
-=======
->>>>>>> 2e19f79f
         self.global_proxy = self._get("GLOBAL_PROXY")
         self.openai_api_key = self._get("OPENAI_API_KEY")
         self.anthropic_api_key = self._get("Anthropic_API_KEY")
@@ -89,7 +63,6 @@
             and (not self.anthropic_api_key or "YOUR_API_KEY" == self.anthropic_api_key)
             and (not self.zhipuai_api_key or "YOUR_API_KEY" == self.zhipuai_api_key)
         ):
-<<<<<<< HEAD
             val = self._get("RAISE_NOT_CONFIG_ERROR")
             if val is None or val.lower() == "true":
                 raise NotConfiguredException("Set OPENAI_API_KEY or Anthropic_API_KEY or ZHIPUAI_API_KEY first")
@@ -97,16 +70,6 @@
                 logger.warning("Set OPENAI_API_KEY or Anthropic_API_KEY or ZHIPUAI_API_KEY first")
         self.openai_api_base = self._get("OPENAI_API_BASE")
         self.openai_proxy = self._get("OPENAI_PROXY") or self.global_proxy
-=======
-            logger.warning("Set OPENAI_API_KEY or Anthropic_API_KEY first")
-        self.openai_api_base = self._get("OPENAI_API_BASE")
-        if not self.openai_api_base or "YOUR_API_BASE" == self.openai_api_base:
-            openai_proxy = self._get("OPENAI_PROXY") or self.global_proxy
-            if openai_proxy:
-                openai.proxy = openai_proxy
-            else:
-                logger.info("Set OPENAI_API_BASE in case of network issues")
->>>>>>> 2e19f79f
         self.openai_api_type = self._get("OPENAI_API_TYPE")
         self.openai_api_version = self._get("OPENAI_API_VERSION")
         self.openai_api_rpm = self._get("RPM", 3)
@@ -134,20 +97,14 @@
         self.long_term_memory = self._get("LONG_TERM_MEMORY", False)
         if self.long_term_memory:
             logger.warning("LONG_TERM_MEMORY is True")
-<<<<<<< HEAD
-        self.max_budget = self._get("MAX_BUDGET", 10.0)
-        self.total_cost = 0.0
+        self.cost_manager.max_budget = self._get("MAX_BUDGET", 10.0)
         self.code_review_k_times = 2
-=======
-        self.cost_manager.max_budget = self._get("MAX_BUDGET", 10.0)
->>>>>>> 2e19f79f
 
         self.puppeteer_config = self._get("PUPPETEER_CONFIG", "")
         self.mmdc = self._get("MMDC", "mmdc")
         self.calc_usage = self._get("CALC_USAGE", True)
         self.model_for_researcher_summary = self._get("MODEL_FOR_RESEARCHER_SUMMARY")
         self.model_for_researcher_report = self._get("MODEL_FOR_RESEARCHER_REPORT")
-<<<<<<< HEAD
         self.mermaid_engine = self._get("MERMAID_ENGINE", "nodejs")
         self.pyppeteer_executable_path = self._get("PYPPETEER_EXECUTABLE_PATH", "")
 
@@ -171,19 +128,6 @@
         configs = dict(os.environ)
 
         for _yaml_file in [yaml_file, self.key_yaml_file, self.home_yaml_file]:
-=======
-
-        workspace_uid = (
-            self._get("WORKSPACE_UID") or f"{datetime.datetime.now().strftime('%Y%m%d%H%M%S')}-{uuid4().hex[-8:]}"
-        )
-        self.workspace = WORKSPACE_ROOT / workspace_uid
-
-    def _init_with_config_files_and_env(self, yaml_file):
-        """从config/key.yaml / config/config.yaml / env三处按优先级递减加载"""
-        configs = dict(os.environ)
-
-        for _yaml_file in [yaml_file, self.key_yaml_file]:
->>>>>>> 2e19f79f
             if not _yaml_file.exists():
                 continue
 
@@ -201,12 +145,8 @@
         return m.get(*args, **kwargs)
 
     def get(self, key, *args, **kwargs):
-<<<<<<< HEAD
-        """Search for a value in config/key.yaml, config/config.yaml, and env; raise an error if not found"""
-=======
         """Retrieve values from config/key.yaml, config/config.yaml, and environment variables.
         Throw an error if not found."""
->>>>>>> 2e19f79f
         value = self._get(key, *args, **kwargs)
         if value is None:
             raise ValueError(f"Key '{key}' not found in environment variables or in the YAML file")
@@ -233,7 +173,6 @@
         """Return all key-values"""
         return OPTIONS.get()
 
-<<<<<<< HEAD
     def new_environ(self):
         """Return a new os.environ object"""
         env = os.environ.copy()
@@ -241,7 +180,5 @@
         env.update({k: v for k, v in m.items() if isinstance(v, str)})
         return env
 
-=======
->>>>>>> 2e19f79f
 
 CONFIG = Config()