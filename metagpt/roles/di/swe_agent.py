import json

from pydantic import Field

from metagpt.logs import logger
from metagpt.prompts.di.swe_agent import (
    MINIMAL_EXAMPLE,
    NEXT_STEP_TEMPLATE,
    SWE_AGENT_SYSTEM_TEMPLATE,
)
from metagpt.roles.di.role_zero import RoleZero
from metagpt.tools.libs.git import git_create_pull, git_push
from metagpt.tools.libs.terminal import Bash


class SWEAgent(RoleZero):
    name: str = "Swen"
    profile: str = "Issue Solver"
    goal: str = "Resolve GitHub issue"
    system_msg: str = [SWE_AGENT_SYSTEM_TEMPLATE]
    _instruction: str = NEXT_STEP_TEMPLATE
    tools: list[str] = [
        "Bash",
        "Browser:goto,scroll",
        "RoleZero",
        "git_push",
        "git_create_pull",
    ]
    terminal: Bash = Field(default_factory=Bash, exclude=True)
    output_diff: str = ""
    max_react_loop: int = 40
    run_eval: bool = False

    async def _think(self) -> bool:
<<<<<<< HEAD
        self._format_instruction()
=======
        self._update_system_msg()
        await self._format_instruction()
>>>>>>> a7593512
        res = await super()._think()
        if self.run_eval:
            await self._parse_commands_for_eval()
        return res

    def _update_tool_execution(self):
        self.tool_execution_map.update(
            {
                "Bash.run": self.terminal.run,
                "git_push": git_push,
                "git_create_pull": git_create_pull,
            }
        )

<<<<<<< HEAD
    def _format_instruction(self):
=======
    def _update_system_msg(self):
        """
        Sets the system message for the SWE agent.

        Sets the `_bash_window_size` from the environment variable `WINDOW` if it exists.
        Formats the `_system_msg` template with the current `_bash_window_size`.
        """
        if os.getenv("WINDOW"):
            self._bash_window_size = int(os.getenv("WINDOW"))
        self.system_msg = [self._system_msg.format(WINDOW=self._bash_window_size)]

    async def _format_instruction(self):
>>>>>>> a7593512
        """
        Formats the instruction message for the SWE agent.

        Runs the "state" command in the terminal, parses its output as JSON,
        and uses it to format the `_instruction` template.
        """
        state_output = await self.terminal.run("state")
        bash_state = json.loads(state_output)
        self.instruction = self._instruction.format(**bash_state).strip()

        return self.instruction

    async def _parse_commands_for_eval(self):
        """
        Handles actions based on parsed commands.

        Parses commands, checks for a "submit" action, and generates a patch using `git diff`.
        Stores the cleaned patch in `output_diff`. Logs any exceptions.

        This function is specifically added for SWE bench evaluation.
        """
        # only import when evaluation is needed
        from metagpt.tools.swe_agent_commands.swe_agent_utils import extract_patch

        commands, ok = await self._parse_commands()
        if not ok:
            return
        for cmd in commands:
            if "end" != cmd.get("command_name", ""):
                return
        try:
            diff_output = await self.terminal.run("git diff --cached")
            clear_diff = extract_patch(diff_output)
            logger.info(f"Diff output: \n{clear_diff}")
            if clear_diff:
                self.output_diff = clear_diff

        except Exception as e:
            logger.error(f"Error during submission: {e}")

    def _retrieve_experience(self) -> str:
        return MINIMAL_EXAMPLE<|MERGE_RESOLUTION|>--- conflicted
+++ resolved
@@ -32,12 +32,7 @@
     run_eval: bool = False
 
     async def _think(self) -> bool:
-<<<<<<< HEAD
-        self._format_instruction()
-=======
-        self._update_system_msg()
         await self._format_instruction()
->>>>>>> a7593512
         res = await super()._think()
         if self.run_eval:
             await self._parse_commands_for_eval()
@@ -52,22 +47,7 @@
             }
         )
 
-<<<<<<< HEAD
-    def _format_instruction(self):
-=======
-    def _update_system_msg(self):
-        """
-        Sets the system message for the SWE agent.
-
-        Sets the `_bash_window_size` from the environment variable `WINDOW` if it exists.
-        Formats the `_system_msg` template with the current `_bash_window_size`.
-        """
-        if os.getenv("WINDOW"):
-            self._bash_window_size = int(os.getenv("WINDOW"))
-        self.system_msg = [self._system_msg.format(WINDOW=self._bash_window_size)]
-
     async def _format_instruction(self):
->>>>>>> a7593512
         """
         Formats the instruction message for the SWE agent.
 
@@ -77,8 +57,6 @@
         state_output = await self.terminal.run("state")
         bash_state = json.loads(state_output)
         self.instruction = self._instruction.format(**bash_state).strip()
-
-        return self.instruction
 
     async def _parse_commands_for_eval(self):
         """
