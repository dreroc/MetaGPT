#!/usr/bin/env python
# -*- coding: utf-8 -*-
"""
@Time    : 2023/5/11 14:43
@Author  : alexanderwu
@File    : engineer.py
@Modified By: mashenquan, 2023-11-1. In accordance with Chapter 2.2.1 and 2.2.2 of RFC 116:
    1. Modify the data type of the `cause_by` value in the `Message` to a string, and utilize the new message
        distribution feature for message filtering.
    2. Consolidate message reception and processing logic within `_observe`.
    3. Fix bug: Add logic for handling asynchronous message processing when messages are not ready.
    4. Supplemented the external transmission of internal messages.
@Modified By: mashenquan, 2023-11-27.
    1. According to Section 2.2.3.1 of RFC 135, replace file data in the message with the file name.
    2. According to the design in Section 2.2.3.5.5 of RFC 135, add incremental iteration functionality.
@Modified By: mashenquan, 2023-12-5. Enhance the workflow to navigate to WriteCode or QaEngineer based on the results
    of SummarizeCode.
"""

from __future__ import annotations

import json
from collections import defaultdict
from pathlib import Path
from typing import List, Optional, Set

from pydantic import BaseModel, Field

from metagpt.actions import WriteCode, WriteCodeReview, WriteTasks
from metagpt.actions.fix_bug import FixBug
from metagpt.actions.prepare_documents import PrepareDocuments
from metagpt.actions.project_management_an import REFINED_TASK_LIST, TASK_LIST
from metagpt.actions.summarize_code import SummarizeCode
from metagpt.actions.write_code_plan_and_change_an import WriteCodePlanAndChange
from metagpt.const import (
    CODE_PLAN_AND_CHANGE_FILE_REPO,
    MESSAGE_ROUTE_TO_SELF,
    REQUIREMENT_FILENAME,
    SYSTEM_DESIGN_FILE_REPO,
    TASK_FILE_REPO,
)
from metagpt.logs import logger
from metagpt.roles import Role
from metagpt.schema import (
    AIMessage,
    CodePlanAndChangeContext,
    CodeSummarizeContext,
    CodingContext,
    Document,
    Documents,
    Message,
)
from metagpt.utils.common import (
    any_to_name,
    any_to_str,
    any_to_str_set,
    get_project_srcs_path,
    init_python_folder,
)
from metagpt.utils.git_repository import ChangeType
from metagpt.utils.project_repo import ProjectRepo

IS_PASS_PROMPT = """
{context}

----
Does the above log indicate anything that needs to be done?
If there are any tasks to be completed, please answer 'NO' along with the to-do list in JSON format;
otherwise, answer 'YES' in JSON format.
"""


class Engineer(Role):
    """
    Represents an Engineer role responsible for writing and possibly reviewing code.

    Attributes:
        name (str): Name of the engineer.
        profile (str): Role profile, default is 'Engineer'.
        goal (str): Goal of the engineer.
        constraints (str): Constraints for the engineer.
        n_borg (int): Number of borgs.
        use_code_review (bool): Whether to use code review.
    """

    name: str = "Alex"
    profile: str = "Engineer"
    goal: str = "write elegant, readable, extensible, efficient code"
    constraints: str = (
        "the code should conform to standards like google-style and be modular and maintainable. "
        "Use same language as user requirement"
    )
    n_borg: int = 1
    use_code_review: bool = False
    code_todos: list = []
    summarize_todos: list = []
    next_todo_action: str = ""
    n_summarize: int = 0
    input_args: Optional[BaseModel] = Field(default=None, exclude=True)
    repo: Optional[ProjectRepo] = Field(default=None, exclude=True)

    def __init__(self, **kwargs) -> None:
        super().__init__(**kwargs)
        self.enable_memory = False
        self.set_actions([WriteCode])
        self._watch([WriteTasks, SummarizeCode, WriteCode, WriteCodeReview, FixBug, WriteCodePlanAndChange])
        self.code_todos = []
        self.summarize_todos = []
        self.next_todo_action = any_to_name(WriteCode)

    @staticmethod
    def _parse_tasks(task_msg: Document) -> list[str]:
        m = json.loads(task_msg.content)
        return m.get(TASK_LIST.key) or m.get(REFINED_TASK_LIST.key)

    async def _act_sp_with_cr(self, review=False) -> Set[str]:
        changed_files = set()
        for todo in self.code_todos:
            """
            # Select essential information from the historical data to reduce the length of the prompt (summarized from human experience):
            1. All from Architect
            2. All from ProjectManager
            3. Do we need other codes (currently needed)?
            TODO: The goal is not to need it. After clear task decomposition, based on the design idea, you should be able to write a single file without needing other codes. If you can't, it means you need a clearer definition. This is the key to writing longer code.
            """
            coding_context = await todo.run()
            # Code review
            if review:
                action = WriteCodeReview(
                    i_context=coding_context,
                    repo=self.repo,
                    input_args=self.input_args,
                    context=self.context,
                    llm=self.llm,
                )
                self._init_action(action)
                coding_context = await action.run()

            dependencies = {coding_context.design_doc.root_relative_path, coding_context.task_doc.root_relative_path}
            if self.config.inc:
                dependencies.add(coding_context.code_plan_and_change_doc.root_relative_path)
            await self.repo.srcs.save(
                filename=coding_context.filename,
                dependencies=list(dependencies),
                content=coding_context.code_doc.content,
            )
            changed_files.add(coding_context.code_doc.filename)
        if not changed_files:
            logger.info("Nothing has changed.")
        return changed_files

    async def _act(self) -> Message | None:
        """Determines the mode of action based on whether code review is used."""
        if self.rc.todo is None:
            return None
        if isinstance(self.rc.todo, WriteCodePlanAndChange):
            self.next_todo_action = any_to_name(WriteCode)
            return await self._act_code_plan_and_change()
        if isinstance(self.rc.todo, WriteCode):
            self.next_todo_action = any_to_name(SummarizeCode)
            return await self._act_write_code()
        if isinstance(self.rc.todo, SummarizeCode):
            self.next_todo_action = any_to_name(WriteCode)
            return await self._act_summarize()
        return await self.rc.todo.run(self.rc.history)

    async def _act_write_code(self):
        await self._act_sp_with_cr(review=self.use_code_review)
        return AIMessage(
            content="", cause_by=WriteCodeReview if self.use_code_review else WriteCode, send_to=MESSAGE_ROUTE_TO_SELF
        )

    async def _act_summarize(self):
        tasks = []
        for todo in self.summarize_todos:
            if self.n_summarize >= self.config.max_auto_summarize_code:
                break
            summary = await todo.run()
            summary_filename = Path(todo.i_context.design_filename).with_suffix(".md").name
            dependencies = {todo.i_context.design_filename, todo.i_context.task_filename}
            for filename in todo.i_context.codes_filenames:
                rpath = self.repo.src_relative_path / filename
                dependencies.add(str(rpath))
            await self.repo.resources.code_summary.save(
                filename=summary_filename, content=summary, dependencies=dependencies
            )
            is_pass, reason = await self._is_pass(summary)
            if not is_pass:
                todo.i_context.reason = reason
                tasks.append(todo.i_context.model_dump())

                await self.repo.docs.code_summary.save(
                    filename=Path(todo.i_context.design_filename).name,
                    content=todo.i_context.model_dump_json(),
                    dependencies=dependencies,
                )
            else:
                await self.repo.docs.code_summary.delete(filename=Path(todo.i_context.design_filename).name)
        self.summarize_todos = []
        logger.info(f"--max-auto-summarize-code={self.config.max_auto_summarize_code}")
        if not tasks or self.config.max_auto_summarize_code == 0:
            self.n_summarize = 0
            kvs = self.input_args.model_dump()
            kvs["changed_src_filenames"] = [
                str(self.repo.srcs.workdir / i) for i in list(self.repo.srcs.changed_files.keys())
            ]
            if self.repo.docs.code_plan_and_change.changed_files:
                kvs["changed_code_plan_and_change_filenames"] = [
                    str(self.repo.docs.code_plan_and_change.workdir / i)
                    for i in list(self.repo.docs.code_plan_and_change.changed_files.keys())
                ]
            if self.repo.docs.code_summary.changed_files:
                kvs["changed_code_summary_filenames"] = [
                    str(self.repo.docs.code_summary.workdir / i)
                    for i in list(self.repo.docs.code_summary.changed_files.keys())
                ]
            return AIMessage(
                content=f"Coding is complete. The source code is at {self.repo.workdir.name}/{self.repo.srcs.root_path}, containing: "
                + "\n".join(
                    list(self.repo.resources.code_summary.changed_files.keys())
                    + list(self.repo.srcs.changed_files.keys())
                    + list(self.repo.resources.code_plan_and_change.changed_files.keys())
                ),
                instruct_content=AIMessage.create_instruct_value(kvs=kvs, class_name="SummarizeCodeOutput"),
                cause_by=SummarizeCode,
                send_to="Edward",  # The name of QaEngineer
            )
        # The maximum number of times the 'SummarizeCode' action is automatically invoked, with -1 indicating unlimited.
        # This parameter is used for debugging the workflow.
        self.n_summarize += 1 if self.config.max_auto_summarize_code > self.n_summarize else 0
        return AIMessage(content="", cause_by=SummarizeCode, send_to=MESSAGE_ROUTE_TO_SELF)

    async def _act_code_plan_and_change(self):
        """Write code plan and change that guides subsequent WriteCode and WriteCodeReview"""
        node = await self.rc.todo.run()
        code_plan_and_change = node.instruct_content.model_dump_json()
        dependencies = {
            REQUIREMENT_FILENAME,
            str(Path(self.rc.todo.i_context.prd_filename).relative_to(self.repo.workdir)),
            str(Path(self.rc.todo.i_context.design_filename).relative_to(self.repo.workdir)),
            str(Path(self.rc.todo.i_context.task_filename).relative_to(self.repo.workdir)),
        }
        code_plan_and_change_filepath = Path(self.rc.todo.i_context.design_filename)
        await self.repo.docs.code_plan_and_change.save(
            filename=code_plan_and_change_filepath.name, content=code_plan_and_change, dependencies=dependencies
        )
        await self.repo.resources.code_plan_and_change.save(
            filename=code_plan_and_change_filepath.with_suffix(".md").name,
            content=node.content,
            dependencies=dependencies,
        )

        return AIMessage(content="", cause_by=WriteCodePlanAndChange, send_to=MESSAGE_ROUTE_TO_SELF)

    async def _is_pass(self, summary) -> (str, str):
        rsp = await self.llm.aask(msg=IS_PASS_PROMPT.format(context=summary), stream=False)
        logger.info(rsp)
        if "YES" in rsp:
            return True, rsp
        return False, rsp

    async def _think(self) -> bool:
        if not self.rc.news:
            return False
        msg = self.rc.news[0]
        input_args = msg.instruct_content
        if msg.cause_by in {any_to_str(WriteTasks), any_to_str(FixBug)}:
            self.input_args = input_args
            self.repo = ProjectRepo(input_args.project_path)
            if self.repo.src_relative_path is None:
                path = get_project_srcs_path(self.repo.workdir)
                self.repo.with_src_path(path)
        write_plan_and_change_filters = any_to_str_set([PrepareDocuments, WriteTasks, FixBug])
        write_code_filters = any_to_str_set([WriteTasks, WriteCodePlanAndChange, SummarizeCode])
        summarize_code_filters = any_to_str_set([WriteCode, WriteCodeReview])
        if self.config.inc and msg.cause_by in write_plan_and_change_filters:
            logger.debug(f"TODO WriteCodePlanAndChange:{msg.model_dump_json()}")
            await self._new_code_plan_and_change_action(cause_by=msg.cause_by)
            return bool(self.rc.todo)
        if msg.cause_by in write_code_filters:
            logger.debug(f"TODO WriteCode:{msg.model_dump_json()}")
            await self._new_code_actions()
            return bool(self.rc.todo)
        if msg.cause_by in summarize_code_filters and msg.sent_from == any_to_str(self):
            logger.debug(f"TODO SummarizeCode:{msg.model_dump_json()}")
            await self._new_summarize_actions()
            return bool(self.rc.todo)
        return False

    async def _new_coding_context(self, filename, dependency) -> Optional[CodingContext]:
        old_code_doc = await self.repo.srcs.get(filename)
        if not old_code_doc:
            old_code_doc = Document(root_path=str(self.repo.src_relative_path), filename=filename, content="")
        dependencies = {Path(i) for i in await dependency.get(old_code_doc.root_relative_path)}
        task_doc = None
        design_doc = None
        code_plan_and_change_doc = await self._get_any_code_plan_and_change() if await self._is_fixbug() else None
        for i in dependencies:
            if str(i.parent) == TASK_FILE_REPO:
                task_doc = await self.repo.docs.task.get(i.name)
            elif str(i.parent) == SYSTEM_DESIGN_FILE_REPO:
                design_doc = await self.repo.docs.system_design.get(i.name)
            elif str(i.parent) == CODE_PLAN_AND_CHANGE_FILE_REPO:
                code_plan_and_change_doc = await self.repo.docs.code_plan_and_change.get(i.name)
        if not task_doc or not design_doc:
            if filename == "__init__.py":  # `__init__.py` created by `init_python_folder`
                return None
            logger.error(f'Detected source code "{filename}" from an unknown origin.')
            raise ValueError(f'Detected source code "{filename}" from an unknown origin.')
        context = CodingContext(
            filename=filename,
            design_doc=design_doc,
            task_doc=task_doc,
            code_doc=old_code_doc,
            code_plan_and_change_doc=code_plan_and_change_doc,
        )
        return context

    async def _new_coding_doc(self, filename, dependency) -> Optional[Document]:
        context = await self._new_coding_context(filename, dependency)
        if not context:
            return None  # `__init__.py` created by `init_python_folder`
        coding_doc = Document(
            root_path=str(self.repo.src_relative_path), filename=filename, content=context.model_dump_json()
        )
        return coding_doc

    async def _new_code_actions(self):
        bug_fix = await self._is_fixbug()
        # Prepare file repos
        changed_src_files = self.repo.srcs.changed_files
        if self.context.kwargs.src_filename:
            changed_src_files = {self.context.kwargs.src_filename: ChangeType.UNTRACTED}
        if bug_fix:
            changed_src_files = self.repo.srcs.all_files
        changed_files = Documents()
        # Recode caused by upstream changes.
        if hasattr(self.input_args, "changed_task_filenames"):
            changed_task_filenames = self.input_args.changed_task_filenames
        else:
            changed_task_filenames = [
                str(self.repo.docs.task.workdir / i) for i in list(self.repo.docs.task.changed_files.keys())
            ]
        for filename in changed_task_filenames:
            task_filename = Path(filename)
            design_filename = None
            if hasattr(self.input_args, "changed_system_design_filenames"):
                changed_system_design_filenames = self.input_args.changed_system_design_filenames
            else:
                changed_system_design_filenames = [
                    str(self.repo.docs.system_design.workdir / i)
                    for i in list(self.repo.docs.system_design.changed_files.keys())
                ]
            for i in changed_system_design_filenames:
                if task_filename.name == Path(i).name:
                    design_filename = Path(i)
                    break
            code_plan_and_change_filename = None
            if hasattr(self.input_args, "changed_code_plan_and_change_filenames"):
                changed_code_plan_and_change_filenames = self.input_args.changed_code_plan_and_change_filenames
            else:
                changed_code_plan_and_change_filenames = [
                    str(self.repo.docs.code_plan_and_change.workdir / i)
                    for i in list(self.repo.docs.code_plan_and_change.changed_files.keys())
                ]
            for i in changed_code_plan_and_change_filenames:
                if task_filename.name == Path(i).name:
                    code_plan_and_change_filename = Path(i)
                    break
            design_doc = await Document.load(filename=design_filename, project_path=self.repo.workdir)
            task_doc = await Document.load(filename=task_filename, project_path=self.repo.workdir)
            code_plan_and_change_doc = await Document.load(
                filename=code_plan_and_change_filename, project_path=self.repo.workdir
            )
            task_list = self._parse_tasks(task_doc)
            await self._init_python_folder(task_list)
            for task_filename in task_list:
                if self.context.kwargs.src_filename and task_filename != self.context.kwargs.src_filename:
                    continue
                old_code_doc = await self.repo.srcs.get(task_filename)
                if not old_code_doc:
                    old_code_doc = Document(
                        root_path=str(self.repo.src_relative_path), filename=task_filename, content=""
                    )
                if not code_plan_and_change_doc:
                    context = CodingContext(
                        filename=task_filename, design_doc=design_doc, task_doc=task_doc, code_doc=old_code_doc
                    )
                else:
                    context = CodingContext(
                        filename=task_filename,
                        design_doc=design_doc,
                        task_doc=task_doc,
                        code_doc=old_code_doc,
                        code_plan_and_change_doc=code_plan_and_change_doc,
                    )
                coding_doc = Document(
                    root_path=str(self.repo.src_relative_path),
                    filename=task_filename,
                    content=context.model_dump_json(),
                )
                if task_filename in changed_files.docs:
                    logger.warning(
                        f"Log to expose potential conflicts: {coding_doc.model_dump_json()} & "
                        f"{changed_files.docs[task_filename].model_dump_json()}"
                    )
                changed_files.docs[task_filename] = coding_doc
        self.code_todos = [
            WriteCode(i_context=i, repo=self.repo, input_args=self.input_args, context=self.context, llm=self.llm)
            for i in changed_files.docs.values()
        ]
        # Code directly modified by the user.
        dependency = await self.repo.git_repo.get_dependency()
        for filename in changed_src_files:
            if filename in changed_files.docs:
                continue
            coding_doc = await self._new_coding_doc(filename=filename, dependency=dependency)
            if not coding_doc:
                continue  # `__init__.py` created by `init_python_folder`
            changed_files.docs[filename] = coding_doc
            self.code_todos.append(
                WriteCode(
                    i_context=coding_doc, repo=self.repo, input_args=self.input_args, context=self.context, llm=self.llm
                )
            )

        if self.code_todos:
            self.set_todo(self.code_todos[0])

    async def _new_summarize_actions(self):
        src_files = self.repo.srcs.all_files
        # Generate a SummarizeCode action for each pair of (system_design_doc, task_doc).
        summarizations = defaultdict(list)
        for filename in src_files:
            dependencies = await self.repo.srcs.get_dependency(filename=filename)
            ctx = CodeSummarizeContext.loads(filenames=list(dependencies))
            summarizations[ctx].append(filename)
        for ctx, filenames in summarizations.items():
            if not ctx.design_filename or not ctx.task_filename:
                continue  # cause by `__init__.py` which is created by `init_python_folder`
            ctx.codes_filenames = filenames
            new_summarize = SummarizeCode(
                i_context=ctx, repo=self.repo, input_args=self.input_args, context=self.context, llm=self.llm
            )
            for i, act in enumerate(self.summarize_todos):
                if act.i_context.task_filename == new_summarize.i_context.task_filename:
                    self.summarize_todos[i] = new_summarize
                    new_summarize = None
                    break
            if new_summarize:
                self.summarize_todos.append(new_summarize)
        if self.summarize_todos:
            self.set_todo(self.summarize_todos[0])

    async def _new_code_plan_and_change_action(self, cause_by: str):
        """Create a WriteCodePlanAndChange action for subsequent to-do actions."""
        options = {}
        if cause_by != any_to_str(FixBug):
            requirement_doc = await Document.load(filename=self.input_args.requirements_filename)
            options["requirement"] = requirement_doc.content
        else:
            fixbug_doc = await Document.load(filename=self.input_args.issue_filename)
            options["issue"] = fixbug_doc.content
        # The code here is flawed: if there are multiple unrelated requirements, this piece of logic will break
        if hasattr(self.input_args, "changed_prd_filenames"):
            code_plan_and_change_ctx = CodePlanAndChangeContext(
                requirement=options.get("requirement", ""),
                issue=options.get("issue", ""),
                prd_filename=self.input_args.changed_prd_filenames[0],
                design_filename=self.input_args.changed_system_design_filenames[0],
                task_filename=self.input_args.changed_task_filenames[0],
            )
        else:
            code_plan_and_change_ctx = CodePlanAndChangeContext(
                requirement=options.get("requirement", ""),
                issue=options.get("issue", ""),
                prd_filename=str(self.repo.docs.prd.workdir / self.repo.docs.prd.all_files[0]),
                design_filename=str(self.repo.docs.system_design.workdir / self.repo.docs.system_design.all_files[0]),
                task_filename=str(self.repo.docs.task.workdir / self.repo.docs.task.all_files[0]),
            )
        self.rc.todo = WriteCodePlanAndChange(
            i_context=code_plan_and_change_ctx,
            repo=self.repo,
            input_args=self.input_args,
            context=self.context,
            llm=self.llm,
        )

    @property
    def action_description(self) -> str:
        """AgentStore uses this attribute to display to the user what actions the current role should take."""
        return self.next_todo_action

    async def _init_python_folder(self, task_list: List[str]):
        for i in task_list:
            filename = Path(i)
            if filename.suffix != ".py":
                continue
<<<<<<< HEAD
            workdir = self.src_workspace / filename.parent
            if not workdir.exists():
                workdir = self.project_repo.workdir / filename.parent
=======
            workdir = self.repo.srcs.workdir / filename.parent
>>>>>>> fccbc9d9
            await init_python_folder(workdir)

    async def _is_fixbug(self) -> bool:
        return bool(self.input_args and hasattr(self.input_args, "issue_filename"))

    async def _get_any_code_plan_and_change(self) -> Optional[Document]:
        changed_files = self.repo.docs.code_plan_and_change.changed_files
        for filename in changed_files.keys():
            doc = await self.repo.docs.code_plan_and_change.get(filename)
            if doc and doc.content:
                return doc
        return None<|MERGE_RESOLUTION|>--- conflicted
+++ resolved
@@ -496,13 +496,9 @@
             filename = Path(i)
             if filename.suffix != ".py":
                 continue
-<<<<<<< HEAD
             workdir = self.src_workspace / filename.parent
             if not workdir.exists():
                 workdir = self.project_repo.workdir / filename.parent
-=======
-            workdir = self.repo.srcs.workdir / filename.parent
->>>>>>> fccbc9d9
             await init_python_folder(workdir)
 
     async def _is_fixbug(self) -> bool:
